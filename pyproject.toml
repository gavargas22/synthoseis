[tool.poetry]
name = "synthoseis"
version = "1.0.0"
description = "Generating seismic data and associated labels to train deep neural networks."
authors = ["Donald Griffith", "Tom Merrifield"]
license = "MIT"
readme = "README.md"
package-mode = false

[tool.poetry.dependencies]
python = ">=3.9,<3.13"
h5py = "^3.9.0"
matplotlib = "^3.7.2"
numpy = "^1.25.2"
scipy = "^1.11.2"
tqdm = "^4.66.1"
tables = "^3.8.0"
plotly = "^5.16.1"
bruges = "^0.5.4"
noise = "^1.2.2"
<<<<<<< HEAD
pytest = "^8.2.2"
dask = "^2024.7.0"
=======
dask = { extras = ["complete"], version = "^2024.1.0" }
>>>>>>> edfc87f7
zarr = "^2.18.2"


[build-system]
requires = ["poetry-core"]
build-backend = "poetry.core.masonry.api"<|MERGE_RESOLUTION|>--- conflicted
+++ resolved
@@ -18,12 +18,8 @@
 plotly = "^5.16.1"
 bruges = "^0.5.4"
 noise = "^1.2.2"
-<<<<<<< HEAD
 pytest = "^8.2.2"
 dask = "^2024.7.0"
-=======
-dask = { extras = ["complete"], version = "^2024.1.0" }
->>>>>>> edfc87f7
 zarr = "^2.18.2"
 
 
